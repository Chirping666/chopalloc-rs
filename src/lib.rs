--- conflicted
+++ resolved
@@ -50,9 +50,7 @@
         memory_size: usize,
         bitmap_storage: &'static mut [u64],
     ) -> Result<Self> {
-<<<<<<< HEAD
         Self::validate_configuration(memory_region, memory_size)?;
-=======
         if MAX_ORDER == 0 {
             return Err(BuddyAllocatorError::InvalidMemoryRegion {
                 base_addr: memory_region,
@@ -71,7 +69,16 @@
 
         let mut bitmap_offsets = [0; MAX_ORDER];
         let mut current_offset = 0;
->>>>>>> 11fe9ab0
+
+        // Calculate the starting offset for each order's bitmap
+        for order in 0..MAX_ORDER {
+            // This order's bitmap starts at the current offset
+            bitmap_offsets[order] = current_offset;
+
+            // Calculate how many words this order needs
+            let block_size = 1 << order;
+            let blocks_count = memory_size / block_size;
+            let words_for_this_order = (blocks_count + 63) / 64;
 
         let bitmap_offsets = Self::build_bitmap_offsets(memory_size, bitmap_storage.len())?;
 
@@ -211,7 +218,6 @@
             return 0;
         }
 
-<<<<<<< HEAD
         if memory_size % Self::min_block_size() != 0 {
             return 0;
         }
@@ -223,10 +229,8 @@
             if block_size > memory_size {
                 break;
             }
-=======
         for order in 0..MAX_ORDER {
             let block_size = 1 << order; // 2^order bytes per block
->>>>>>> 11fe9ab0
 
             let blocks_count = memory_size / block_size;
             let words_for_this_order = (blocks_count + 63) / 64;
@@ -448,11 +452,8 @@
 
             let buddy_ptr =
                 unsafe { NonNull::new_unchecked(current_block.as_ptr().add(block_size)) };
-<<<<<<< HEAD
             let buddy_offset = buddy_ptr.as_ptr() as usize - self.base_addr.as_ptr() as usize;
             debug_assert!(buddy_offset < self.total_size);
-=======
->>>>>>> 11fe9ab0
 
             // ✅ NOW we can mark the buddy as free in the bitmap!
             self.set_block_free(inner, buddy_ptr, current_order, true);
@@ -483,11 +484,8 @@
         addr: NonNull<u8>,
         order: usize,
     ) -> bool {
-<<<<<<< HEAD
         if order >= MAX_ORDER || order < Self::min_order() {
-=======
         if order >= MAX_ORDER {
->>>>>>> 11fe9ab0
             return false;
         }
 
@@ -508,11 +506,8 @@
         order: usize,
         is_free: bool,
     ) {
-<<<<<<< HEAD
         if order >= MAX_ORDER || order < Self::min_order() {
-=======
         if order >= MAX_ORDER {
->>>>>>> 11fe9ab0
             return;
         }
 
@@ -600,17 +595,14 @@
         unsafe {
             // Use addr_of_mut! to get raw pointers, then convert to NonNull
             let memory_ptr = NonNull::new(ptr::addr_of_mut!(MEMORY).cast::<u8>()).unwrap();
-<<<<<<< HEAD
             let bitmap_words = BuddyAllocator::<11>::calculate_bitmap_words_needed(1024);
             assert!(bitmap_words <= 64);
             let bitmap_slice = core::slice::from_raw_parts_mut(
                 ptr::addr_of_mut!(BITMAP).cast::<u64>(),
                 bitmap_words,
             );
-=======
             let bitmap_slice =
                 core::slice::from_raw_parts_mut(ptr::addr_of_mut!(BITMAP).cast::<u64>(), 100);
->>>>>>> 11fe9ab0
 
             let allocator = BuddyAllocator::<11>::new(memory_ptr, 1024, bitmap_slice).unwrap();
 
